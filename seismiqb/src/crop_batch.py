--- conflicted
+++ resolved
@@ -330,11 +330,7 @@
 
     @action
     @inbatch_parallel(init='_init_component', target='threads')
-<<<<<<< HEAD
-    def create_masks(self, ix, dst, src='slices', mode='horizon', width=3, max_horizons=None):
-=======
     def create_masks(self, ix, dst, src='slices', mode='horizon', width=3, src_labels='labels'):
->>>>>>> 88832fd7
         """ Create masks from labels-dictionary in given positions.
 
         Parameters
