--- conflicted
+++ resolved
@@ -750,8 +750,7 @@
         if mode == 'phase':
             return phase
         if 'freq' in mode:
-<<<<<<< HEAD
-            return np.diff(phase, axis=axis) / (2*np.pi)
+            return np.diff(phase, axis=axis, prepend=0) / (2*np.pi)
         raise ValueError('Unknown `mode` parameter.')
 
 
@@ -776,8 +775,4 @@
         alphas : number or sequence of numbers
             Opacity for showing images.
         """
-        plot_batch_components(self, idx, overlap, *components, cmaps=cmaps, alphas=alphas)
-=======
-            return np.diff(phase, axis=axis, prepend=0) / (2*np.pi)
-        raise ValueError('Unknown `mode` parameter.')
->>>>>>> 4a92c480
+        plot_batch_components(self, idx, overlap, *components, cmaps=cmaps, alphas=alphas)