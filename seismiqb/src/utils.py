--- conflicted
+++ resolved
@@ -1,20 +1,13 @@
 """ Utility functions. """
 import dill
-<<<<<<< HEAD
-
-=======
 import logging
->>>>>>> 24b9b4ca
 import numpy as np
 import segyio
 from numba.typed import Dict
 from numba import types
 from numba import njit
 from tqdm import tqdm
-<<<<<<< HEAD
 import pandas as pd
-=======
->>>>>>> 24b9b4ca
 
 from ..batchflow import Sampler, HistoSampler, NumpySampler, ConstantSampler
 
